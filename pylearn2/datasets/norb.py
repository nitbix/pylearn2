"""
An interface to the small NORB dataset. Unlike ./norb_small.py, this reads the
original NORB file format, not the LISA lab's .npy version.

Currently only supports the Small NORB Dataset.

Download the dataset from:
http://www.cs.nyu.edu/~ylclab/data/norb-v1.0-small/

NORB dataset(s) by Fu Jie Huang and Yann LeCun.
"""

__authors__ = "Guillaume Desjardins and Matthew Koichi Grimes"
__copyright__ = "Copyright 2010-2014, Universite de Montreal"
__credits__ = __authors__.split(" and ")
__license__ = "3-clause BSD"
__maintainer__ = "Matthew Koichi Grimes"
__email__ = "mkg alum mit edu (@..)"


import os, gzip, bz2
import numpy, theano
from pylearn2.datasets import dense_design_matrix
from pylearn2.space import VectorSpace, Conv2DSpace, CompositeSpace


class SmallNORB(dense_design_matrix.DenseDesignMatrix):
    """
    An interface to the small NORB dataset.

    If instantiated with default arguments, target labels are integers
    representing categories, which can be looked up using

      category_name = SmallNORB.get_category(label).

    If instantiated with multi_target=True, labels are vectors of indices
    representing:

      [ category, instance, elevation, azimuth, lighting ]

    Like with category, there are class methods that map these ints to their
    actual values, e.g:

      category = SmallNORB.get_category(label[0])
      elevation = SmallNORB.get_elevation_degrees(label[2])
    """

    # Actual image shape may change, e.g. after being preprocessed by
    # datasets.preprocessing.Downsample
    original_image_shape = (96, 96)

    _categories = ['animal',  # four-legged animal
                   'human',  # human figure
                   'airplane',
                   'truck',
                   'car']

    @classmethod
    def get_category(cls, scalar_label):
        """
        Returns the category string corresponding to an integer category label.
        """
        return cls._categories[int(scalar_label)]

    @classmethod
    def get_elevation_degrees(cls, scalar_label):
        """
        Returns the elevation, in degrees, corresponding to an integer
        elevation label.
        """
        scalar_label = int(scalar_label)
        assert scalar_label >= 0
        assert scalar_label < 9
        return 30 + 5 * scalar_label

    @classmethod
    def get_azimuth_degrees(cls, scalar_label):
        """
        Returns the azimuth, in degrees, corresponding to an integer
        label.
        """
        scalar_label = int(scalar_label)
        assert scalar_label >= 0
        assert scalar_label <= 34
        assert (scalar_label % 2) == 0
        return scalar_label * 10

    # Maps azimuth labels (ints) to their actual values, in degrees.
    azimuth_degrees = numpy.arange(0, 341, 20)

    # Maps a label type to its index within a label vector.
    label_type_to_index = {'category': 0,
                           'instance': 1,
                           'elevation': 2,
                           'azimuth': 3,
                           'lighting': 4}

    # Number of labels, for each label type.
    num_labels_by_type = (len(_categories),
                          10,  # instances
                          9,   # elevations
                          18,  # azimuths
                          6)   # lighting

    # [mkg] Dropped support for the 'center' argument for now. In Pylearn 1, it
    # shifted the pixel values from [0:255] by subtracting 127.5. Seems like a
    # form of preprocessing, which might be better implemented separately using
    # the Preprocess class.
    def __init__(self, which_set, multi_target=False):
        """
        :param which_set: one of ['train', 'test'] :param multi_target: If
        True, each label is an integer labeling the image catergory. If False,
        each label is a vector: [category, instance, lighting, elevation,
        azimuth]. All labels are given as integers. Use the categories,
        elevation_degrees, and azimuth_degrees arrays to map from these
        integers to actual values.

        :param multi_target: If False, labels will be integers indicating
        object category. If True, labels will be vectors of integers,
        indicating [ category, instance, elevation, azimuth, lighting ].
        """

        assert which_set in ['train', 'test']

        self.which_set = which_set

        X = SmallNORB.load(which_set, 'dat')

        # Casts to the GPU-supported float type, using theano._asarray(), a
        # safer alternative to numpy.asarray().
        #
        # TODO: move the dtype-casting to the view_converter's output space,
        #       once dtypes-for-spaces is merged into master.
        X = theano._asarray(X, theano.config.floatX)

        # Formats data as rows in a matrix, for DenseDesignMatrix
        X = X.reshape(-1, 2*numpy.prod(self.original_image_shape))

        # This is uint8
        y = SmallNORB.load(which_set, 'cat')
        if multi_target:
            y_extra = SmallNORB.load(which_set, 'info')
            y = numpy.hstack((y[:, numpy.newaxis], y_extra))

        datum_shape = ((2, ) +  # two stereo images
                       self.original_image_shape +
                       (1, ))  # one color channel

        # 's' is the stereo channel: 0 (left) or 1 (right)
        axes = ('b', 's', 0, 1, 'c')
        view_converter = StereoViewConverter(datum_shape, axes)

        super(SmallNORB, self).__init__(X=X,
                                        y=y,
                                        view_converter=view_converter)

<<<<<<< HEAD
    def get_stereo_data_specs(self, topo, targets=True, flatten=True):
        """
        Returns a (space, sources) pair, where space is a CompositeSpace
        of two spaces; one for the left stereo image, one for the right.
        The corresponding sources will be 'features 0' and 'features 1'.

        topo: If True, return topological spaces.
              Otherwise return vector spaces.
        targets: If True, include the labels.
        """

        if topo:
            space = self.view_converter.topo_space
        else:
            conv2d_space = self.view_converter.topo_space.components[0]
            vector_space = VectorSpace(dim=self.X.shape[1]/2)
            assert vector_space.dim * 2 == self.X.shape[1], \
                   ("Somehow, X.shape[1] was odd, despite storing a pair of "
                    "equally-sized images")

            space = CompositeSpace((vector_space, vector_space))

        sources = ('features 0', 'features 1')

        if targets:
            space = CompositeSpace((space, VectorSpace(dim=self.y.shape[1])))
            sources = (sources, 'targets')

        if flatten:
            def get_components(space):
                """
                Returns a flat tuple of the space's components.
                """
                if isinstance(space, CompositeSpace):
                    result = ()
                    for component in space.components:
                        result = result + get_components(component)
                    return result
                else:
                    return (space, )

            def flatten_sources(sources):
                if isinstance(sources, tuple):
                    result = ()
                    for subsource in sources:
                        result = result + flatten_sources(subsource)

                    return result
                else:
                    return (sources, )

            space = CompositeSpace(get_components(space))
            sources = flatten_sources(sources)

        return (space, sources)



=======
>>>>>>> 87e28f41
    @classmethod
    def load(cls, which_set, filetype):
        """
        Reads and returns a single file as a numpy array.
        """

        assert which_set in ['train', 'test']
        assert filetype in ['dat', 'cat', 'info']

        def getPath(which_set):
            dirname = os.path.join(os.getenv('PYLEARN2_DATA_PATH'),
                                   'norb_small/original')
            if which_set == 'train':
                instance_list = '46789'
            elif which_set == 'test':
                instance_list = '01235'

            filename = 'smallnorb-5x%sx9x18x6x2x96x96-%s-%s.mat' % \
                (instance_list, which_set + 'ing', filetype)

            return os.path.join(dirname, filename)

        def parseNORBFile(file_handle, subtensor=None, debug=False):
            """
            Load all or part of file 'file_handle' into a numpy ndarray

            :param file_handle: file from which to read file can be opended
              with open(), gzip.open() and bz2.BZ2File()
              @type file_handle: file-like object. Can be a gzip open file.

            :param subtensor: If subtensor is not None, it should be like the
              argument to numpy.ndarray.__getitem__.  The following two
              expressions should return equivalent ndarray objects, but the one
              on the left may be faster and more memory efficient if the
              underlying file f is big.

              read(file_handle, subtensor) <===> read(file_handle)[*subtensor]

              Support for subtensors is currently spotty, so check the code to
              see if your particular type of subtensor is supported.
              """

            def readNums(file_handle, num_type, count):
                """
                Reads 4 bytes from file, returns it as a 32-bit integer.
                """
                num_bytes = count * numpy.dtype(num_type).itemsize
                string = file_handle.read(num_bytes)
                return numpy.fromstring(string, dtype=num_type)

            def readHeader(file_handle, debug=False, from_gzip=None):
                """
                :param file_handle: an open file handle.
                :type file_handle: a file or gzip.GzipFile object

                :param from_gzip: bool or None
                :type from_gzip: if None determine the type of file handle.

                :returns: data type, element size, rank, shape, size
                """

                if from_gzip is None:
                    from_gzip = isinstance(file_handle,
                                          (gzip.GzipFile, bz2.BZ2File))

                key_to_type = {0x1E3D4C51: ('float32', 4),
                               # what is a packed matrix?
                               # 0x1E3D4C52: ('packed matrix', 0),
                               0x1E3D4C53: ('float64', 8),
                               0x1E3D4C54: ('int32', 4),
                               0x1E3D4C55: ('uint8', 1),
                               0x1E3D4C56: ('int16', 2)}

                type_key = readNums(file_handle, 'int32', 1)[0]
                elem_type, elem_size = key_to_type[type_key]
                if debug:
                    print "header's type key, type, type size: ", \
                        type_key, elem_type, elem_size
                if elem_type == 'packed matrix':
                    raise NotImplementedError('packed matrix not supported')

                num_dims = readNums(file_handle, 'int32', 1)[0]
                if debug:
                    print '# of dimensions, according to header: ', num_dims

                if from_gzip:
                    shape = readNums(file_handle,
                                     'int32',
                                     max(num_dims, 3))[:num_dims]
                else:
                    shape = numpy.fromfile(file_handle,
                                           dtype='int32',
                                           count=max(num_dims, 3))[:num_dims]

                if debug:
                    print 'Tensor shape, as listed in header:', shape

                return elem_type, elem_size, shape

            elem_type, elem_size, shape = readHeader(file_handle, debug)
            beginning = file_handle.tell()

            num_elems = numpy.prod(shape)

            result = None
            if isinstance(file_handle, (gzip.GzipFile, bz2.BZ2File)):
                assert subtensor is None, \
                    "Subtensors on gzip files are not implemented."
                result = readNums(file_handle,
                                  elem_type,
                                  num_elems*elem_size).reshape(shape)
            elif subtensor is None:
                result = numpy.fromfile(file_handle,
                                        dtype=elem_type,
                                        count=num_elems).reshape(shape)
            elif isinstance(subtensor, slice):
                if subtensor.step not in (None, 1):
                    raise NotImplementedError('slice with step',
                                              subtensor.step)
                if subtensor.start not in (None, 0):
                    bytes_per_row = numpy.prod(shape[1:]) * elem_size
                    file_handle.seek(beginning+subtensor.start * bytes_per_row)
                shape[0] = min(shape[0], subtensor.stop) - subtensor.start
                result = numpy.fromfile(file_handle,
                                        dtype=elem_type,
                                        count=num_elems).reshape(shape)
            else:
                raise NotImplementedError('subtensor access not written yet:',
                                          subtensor)

            return result

        file_handle = open(getPath(which_set))
        return parseNORBFile(file_handle)


    def get_topological_view(self, mat=None, single_tensor=True):
        result = super(SmallNORB, self).get_topological_view(mat)

        if single_tensor:
            warnings.warn("The single_tensor argument is True by default to "
                          "maintain backwards compatibility. This argument "
                          "will be removed, and the behavior will become that "
                          "of single_tensor=False, as of August 2014.")
            axes = list(self.axes)
            axes.remove('b')
            s_index = axes.index('s')
            mono_shape = self.shape[:s_index] + [1, ] + self.shape[s_index:]
            result = tuple(t.reshape(mono_shape) for t in result)
            result = numpy.concatenate(axis=s_index)
        else:
            warnings.warn("The single_tensor argument will be removed on "
                          "August 2014. The behavior will be the same as "
                          "single_tensor=False.")

        return result


class StereoViewConverter(object):
    """
    Converts stereo image data between two formats:
      A) A dense design matrix, one stereo pair per row (VectorSpace)
      B) An image pair (CompositeSpace of two Conv2DSpaces)
    """
    def __init__(self, shape, axes=None):
        """
        The arguments describe how the data is laid out in the design matrix.

        shape: A tuple of 4 ints, describing the shape of each datum.
               This is the size of each axis in <axes>, excluding the 'b' axis.

        axes: tuple of the following elements in any order:
          'b'  batch axis)
          's'  stereo axis)
           0   image axis 0 (row)
           1   image axis 1 (column)
          'c'  channel axis
        """
        shape = tuple(shape)

        if not all(isinstance(s, int) for s in shape):
            raise TypeError("Shape must be a tuple/list of ints")

        if len(shape) != 4:
            raise ValueError("Shape array needs to be of length 4, got %s." %
                             shape)

        datum_axes = list(axes)
        datum_axes.remove('b')
        if shape[datum_axes.index('s')] != 2:
            raise ValueError("Expected 's' axis to have size 2, got %d.\n"
                             "  axes:       %s\n"
                             "  shape:      %s" %
                             (shape[datum_axes.index('s')],
                              axes,
                              shape))
        self.shape = shape
        self.set_axes(axes)

        def make_conv2d_space(shape, axes):
            shape_axes = list(axes)
            shape_axes.remove('b')
            image_shape = tuple(shape[shape_axes.index(axis)]
                                for axis in (0, 1))
            conv2d_axes = list(axes)
            conv2d_axes.remove('s')
            return Conv2DSpace(shape=image_shape,
                               num_channels=shape[shape_axes.index('c')],
                               axes=conv2d_axes)

        conv2d_space = make_conv2d_space(shape, axes)
        self.topo_space = CompositeSpace((conv2d_space, conv2d_space))
        self.storage_space = VectorSpace(dim=numpy.prod(shape))

    def get_formatted_batch(self, batch, space):
        return self.storage_space.np_format_as(batch, space)

    def design_mat_to_topo_view(self, design_mat):
        """
        Called by DenseDesignMatrix.get_formatted_view(), get_batch_topo()
        """
        return self.storage_space.np_format_as(design_mat, self.topo_space)

    def design_mat_to_weights_view(self, design_mat):
        """
        Called by DenseDesignMatrix.get_weights_view()
        """
        return self.design_mat_to_topo_view(design_mat)

    def topo_view_to_design_mat(self, topo_batch):
        """
        Used by DenseDesignMatrix.set_topological_view(), .get_design_mat()
        """
        return self.topo_space.np_format_as(topo_batch, self.storage_space)

    def view_shape(self):
        return self.shape

    def weights_view_shape(self):
        return self.view_shape()

    def set_axes(self, axes):
        axes = tuple(axes)

        if len(axes) != 5:
            raise ValueError("Axes must have 5 elements; got %s" % str(axes))

        for required_axis in ('b', 's', 0, 1, 'c'):
            if required_axis not in axes:
                raise ValueError("Axes must contain 'b', 's', 0, 1, and 'c'. "
                                 "Got %s." % str(axes))

        if axes.index('b') != 0:
            raise ValueError("The 'b' axis must come first (axes = %s)." %
                             str(axes))

        def get_batchless_axes(axes):
            axes = list(axes)
            axes.remove('b')
            return tuple(axes)

        if hasattr(self, 'axes'):
            # Reorders the shape vector to match the new axis ordering.
            assert hasattr(self, 'shape')
            old_axes = get_batchless_axes(self.axes)
            new_axes = get_batchless_axes(axes)
            new_shape = tuple(self.shape[old_axes.index(a)] for a in new_axes)
            self.shape = new_shape

        self.axes = axes<|MERGE_RESOLUTION|>--- conflicted
+++ resolved
@@ -154,67 +154,6 @@
                                         y=y,
                                         view_converter=view_converter)
 
-<<<<<<< HEAD
-    def get_stereo_data_specs(self, topo, targets=True, flatten=True):
-        """
-        Returns a (space, sources) pair, where space is a CompositeSpace
-        of two spaces; one for the left stereo image, one for the right.
-        The corresponding sources will be 'features 0' and 'features 1'.
-
-        topo: If True, return topological spaces.
-              Otherwise return vector spaces.
-        targets: If True, include the labels.
-        """
-
-        if topo:
-            space = self.view_converter.topo_space
-        else:
-            conv2d_space = self.view_converter.topo_space.components[0]
-            vector_space = VectorSpace(dim=self.X.shape[1]/2)
-            assert vector_space.dim * 2 == self.X.shape[1], \
-                   ("Somehow, X.shape[1] was odd, despite storing a pair of "
-                    "equally-sized images")
-
-            space = CompositeSpace((vector_space, vector_space))
-
-        sources = ('features 0', 'features 1')
-
-        if targets:
-            space = CompositeSpace((space, VectorSpace(dim=self.y.shape[1])))
-            sources = (sources, 'targets')
-
-        if flatten:
-            def get_components(space):
-                """
-                Returns a flat tuple of the space's components.
-                """
-                if isinstance(space, CompositeSpace):
-                    result = ()
-                    for component in space.components:
-                        result = result + get_components(component)
-                    return result
-                else:
-                    return (space, )
-
-            def flatten_sources(sources):
-                if isinstance(sources, tuple):
-                    result = ()
-                    for subsource in sources:
-                        result = result + flatten_sources(subsource)
-
-                    return result
-                else:
-                    return (sources, )
-
-            space = CompositeSpace(get_components(space))
-            sources = flatten_sources(sources)
-
-        return (space, sources)
-
-
-
-=======
->>>>>>> 87e28f41
     @classmethod
     def load(cls, which_set, filetype):
         """
