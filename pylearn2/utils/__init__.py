import warnings

from .general import is_iterable
import theano
# Delay import of pylearn2.config.yaml_parse and pylearn2.datasets.control
# to avoid circular imports
yaml_parse = None
control = None
from itertools import izip
cuda = None

import numpy as np

from functools import partial
WRAPPER_ASSIGNMENTS = ('__module__', '__name__')
WRAPPER_CONCATENATIONS = ('__doc__',)
WRAPPER_UPDATES = ('__dict__',)

def make_name(variable, anon="anonymous_variable"):
    """
    If variable has a name, returns that name. Otherwise, returns anon.

    Parameters
    ----------
    variable : tensor_like
        WRITEME

    Returns
    -------
    WRITEME
    """

    if hasattr(variable, 'name') and variable.name is not None:
        return variable.name

    return anon


def sharedX(value, name=None, borrow=False):
    """
    Transform value into a shared variable of type floatX

    Parameters
    ----------
    value : WRITEME
    name : WRITEME
    borrow : WRITEME

    Returns
    -------
    WRITEME
    """

    return theano.shared(theano._asarray(value, dtype=theano.config.floatX),
                         name=name,
                         borrow=borrow)


def as_floatX(variable):
    """
    Casts a given variable into dtype `config.floatX`. Numpy ndarrays will
    remain numpy ndarrays, python floats will become 0-D ndarrays and
    all other types will be treated as theano tensors

    Parameters
    ----------
    variable : WRITEME

    Returns
    -------
    WRITEME
    """

    if isinstance(variable, float):
        return np.cast[theano.config.floatX](variable)

    if isinstance(variable, np.ndarray):
        return np.cast[theano.config.floatX](variable)

    return theano.tensor.cast(variable, theano.config.floatX)


def constantX(value):
    """
    Returns a constant of value `value` with floatX dtype

    Parameters
    ----------
    variable : WRITEME

    Returns
    -------
    WRITEME
    """
    return theano.tensor.constant(np.asarray(value,
                                             dtype=theano.config.floatX))


def subdict(d, keys):
    """
    Create a subdictionary of d with the keys in keys

    Parameters
    ----------
    d : WRITEME
    keys : WRITEME

    Returns
    -------
    WRITEME
    """
    result = {}
    for key in keys:
        if key in d:
            result[key] = d[key]
    return result


def safe_update(dict_to, dict_from):
    """
    Like dict_to.update(dict_from), except don't overwrite any keys.

    Parameters
    ----------
    dict_to : WRITEME
    dict_from : WRITEME

    Returns
    -------
    WRITEME
    """
    for key, val in dict(dict_from).iteritems():
        if key in dict_to:
            raise KeyError(key)
        dict_to[key] = val
    return dict_to


class CallbackOp(theano.gof.Op):
    """
    A Theano Op that implements the identity transform but also does an
    arbitrary (user-specified) side effect.
    """
    view_map = {0: [0]}

    def __init__(self, callback):
        """
        .. todo::

            WRITEME
        """
        self.callback = callback

    def make_node(self, xin):
        """
        .. todo::

            WRITEME
        """
        xout = xin.type.make_variable()
        return theano.gof.Apply(op=self, inputs=[xin], outputs=[xout])

    def perform(self, node, inputs, output_storage):
        """
        .. todo::

            WRITEME
        """
        xin, = inputs
        xout, = output_storage
        xout[0] = xin
        self.callback(xin)

    def grad(self, inputs, output_gradients):
        """
        .. todo::

            WRITEME
        """
        return output_gradients

    def R_op(self, inputs, eval_points):
        """
        .. todo::

            WRITEME
        """
        return [x for x in eval_points]

    def __eq__(self, other):
        """
        .. todo::

            WRITEME
        """
        return type(self) == type(other) and self.callback == other.callback

    def hash(self):
        """
        .. todo::

            WRITEME
        """
        return hash(self.callback)


def get_dataless_dataset(model):
    """
    Loads the dataset that model was trained on, without loading data.
    This is useful if you just need the dataset's metadata, like for
    formatting views of the model's weights.

    Parameters
    ----------
    model : Model

    Returns
    -------
    dataset : Dataset
        The data-less dataset as described above.
    """

    global yaml_parse
    global control

    if yaml_parse is None:
        from pylearn2.config import yaml_parse

    if control is None:
        from pylearn2.datasets import control

    control.push_load_data(False)
    try:
        rval = yaml_parse.load(model.dataset_yaml_src)
    finally:
        control.pop_load_data()
    return rval


def safe_zip(*args):
    """
    Like zip, but ensures arguments are of same length
    """
    base = len(args[0])
    for i, arg in enumerate(args[1:]):
        if len(arg) != base:
            raise ValueError("Argument 0 has length %d but argument %d has "
                             "length %d" % (base, i+1, len(arg)))
    return zip(*args)

<<<<<<< HEAD

# TODO: Is this a duplicate?
=======
>>>>>>> 7470e107
def safe_izip(*args):
    """
    Like izip, but ensures arguments are of same length
    """
    assert all([len(arg) == len(args[0]) for arg in args])
    return izip(*args)


def gpu_mem_free():
    """
    Returns
    -------
    megs_free : float
        Number of megabytes of memory free on the GPU used by Theano
    """
    global cuda
    if cuda is None:
        from theano.sandbox import cuda
    return cuda.mem_info()[0]/1024./1024


class _ElemwiseNoGradient(theano.tensor.Elemwise):
    """
    A Theano Op that applies an elementwise transformation and reports
    having no gradient.
    """
    def connection_pattern(self, node):
        """
        Report being disconnected to all inputs in order to have no gradient
        at all.
        """
        return [[False]]

    def grad(self, inputs, output_gradients):
        """
        Report being disconnected to all inputs in order to have no gradient
        at all.
        """
        return [theano.gradient.DisconnectedType()()]

# Call this on a theano variable to make a copy of that variable
# No gradient passes through the copying operation
# This is equivalent to making my_copy = var.copy() and passing
# my_copy in as part of consider_constant to tensor.grad
# However, this version doesn't require as much long range
# communication between parts of the code
block_gradient = _ElemwiseNoGradient(theano.scalar.identity)

def is_block_gradient(op):
    """
    Parameters
    ----------
    op : object

    Returns
    -------
    is_block_gradient: bool
        True if op is a gradient-blocking op, False otherwise
    """

    return isinstance(op, _ElemwiseNoGradient)


def safe_union(a, b):
    """
    Does the logic of a union operation without the non-deterministic ordering
    of python sets.

    Parameters
    ----------
    a : list
    b : list

    Returns
    -------
    c : list
        A list containing one copy of each element that appear in at least one
        of `a` or `b`.
    """
    if not isinstance(a, list):
        raise TypeError("Expected first argument to be a list, but got " +
                        str(type(a)))
    assert isinstance(b, list)
    c = []
    for x in a + b:
        if x not in c:
            c.append(x)
    return c

# This was moved to theano, but I include a link to avoid breaking
# old imports
from theano.printing import hex_digest as _hex_digest
def hex_digest(*args, **kwargs):
    warnings.warn("hex_digest has been moved into Theano. "
            "pylearn2.utils.hex_digest will be removed on or after "
            "2014-08-26")


def function(*args, **kwargs):
    """
    A wrapper around theano.function that disables the on_unused_input error.
    Almost no part of pylearn2 can assume that an unused input is an error, so
    the default from theano is inappropriate for this project.
    """
    return theano.function(*args, on_unused_input='ignore', **kwargs)


def grad(*args, **kwargs):
    """
    A wrapper around theano.gradient.grad that disable the disconnected_inputs
    error. Almost no part of pylearn2 can assume that a disconnected input
    is an error.
    """
    return theano.gradient.grad(*args, disconnected_inputs='ignore', **kwargs)


# Groups of Python types that are often used together in `isinstance`
py_integer_types = (int, long, np.integer)
py_float_types = (float, np.floating)
py_complex_types = (complex, np.complex)
py_number_types = (int, long, float, complex, np.number)


def get_choice(choice_to_explanation):
    """
    WRITEME

    Parameters
    ----------
    choice_to_explanation : dict
        Dictionary mapping possible user responses to strings describing what \
        that response will cause the script to do

    Returns
    -------
    WRITEME
    """
    d = choice_to_explanation

    for key in d:
        print '\t'+key + ': '+d[key]
    prompt = '/'.join(d.keys())+'? '

    first = True
    choice = ''
    while first or choice not in d.keys():
        if not first:
            print 'unrecognized choice'
        first = False
        choice = raw_input(prompt)
    return choice


def float32_floatX(f):
    """
    This function changes floatX to float32 for the call to f. Useful in GPU
    tests.

    Parameters
    ----------
    f : WRITEME

    Returns
    -------
    WRITEME
    """
    def new_f(*args, **kwargs):
        """
        .. todo::

            WRITEME
        """
        old_floatX = theano.config.floatX
        theano.config.floatX = 'float32'
        try:
            f(*args, **kwargs)
        finally:
            theano.config.floatX = old_floatX

    # If we don't do that, tests function won't be run.
    new_f.func_name = f.func_name
    return new_f


def update_wrapper(wrapper,
                   wrapped,
                   assigned=WRAPPER_ASSIGNMENTS,
                   concatenated=WRAPPER_CONCATENATIONS,
                   append=False,
                   updated=WRAPPER_UPDATES):
    """
    A Python decorator which acts like `functools.update_wrapper` but also has
    the ability to concatenate attributes.

    Parameters
    ----------
    wrapper : functon
        Function to be updated
    wrapped : function
        Original function
    assigned : tuple, optional
        Tuple naming the attributes assigned directly from the wrapped function
        to the wrapper function. Defaults to `utils.WRAPPER_ASSIGNMENTS`.
    concatenated : tuple, optional
        Tuple naming the attributes from the wrapped function concatenated with
        the ones from the wrapper function. Defaults to
        `utils.WRAPPER_CONCATENATIONS`.
    append : bool, optional
        If True, appends wrapped attributes to wrapper attributes instead of
        prepending them. Defaults to False.
    updated : tuple, optional
        Tuple naming the attributes of the wrapper that are updated with the
        corresponding attribute from the wrapped function. Defaults to
        `functools.WRAPPER_UPDATES`.

    Returns
    -------
    wrapper : function
        Updated wrapper function

    Notes
    -----
    This can be used to concatenate the wrapper's docstring with the wrapped's
    docstring and should help reduce the ammount of documentation to write: one
    can use this decorator on child classes' functions when their
    implementation is similar to the one of the parent class. Conversely, if a
    function defined in a child class departs from its parent's implementation,
    one can simply explain the differences in a 'Notes' section without
    re-writing the whole docstring.
    """
    for attr in assigned:
        setattr(wrapper, attr, getattr(wrapped, attr))
    for attr in concatenated:
        # Make sure attributes are not None
        if getattr(wrapped, attr) is None:
            setattr(wrapped, attr, "")
        if getattr(wrapper, attr) is None:
            setattr(wrapper, attr, "")
        if append:
            setattr(wrapper,
                    attr,
                    getattr(wrapped, attr) + getattr(wrapper, attr))
        else:
            setattr(wrapper,
                    attr,
                    getattr(wrapper, attr) + getattr(wrapped, attr))
    for attr in updated:
        getattr(wrapper, attr).update(getattr(wrapped, attr, {}))
    # Return the wrapper so this can be used as a decorator via partial()
    return wrapper


def wraps(wrapped,
          assigned=WRAPPER_ASSIGNMENTS,
          concatenated=WRAPPER_CONCATENATIONS,
          append=False,
          updated=WRAPPER_UPDATES):
    """
    Decorator factory to apply `update_wrapper()` to a wrapper function

    Returns a decorator that invokes `update_wrapper()` with the decorated
    function as the wrapper argument and the arguments to `wraps()` as the
    remaining arguments. Default arguments are as for `update_wrapper()`.
    This is a convenience function to simplify applying `partial()` to
    `update_wrapper()`.

    Examples
    --------
    >>> class Parent(object):
    ...     def f(x):
    ...        '''
    ...        Adds 1 to x
    ...
    ...        Parameters
    ...        ----------
    ...        x : int
    ...            Variable to increment by 1
    ...
    ...        Returns
    ...        -------
    ...        rval : int
    ...            x incremented by 1
    ...        '''
    ...        rval = x + 1
    ...        return rval
    ...
    >>> class Child(Parent):
    ...     @wraps(Parent.f)
    ...     def f(x):
    ...        '''
    ...        Notes
    ...        -----
    ...        Also prints the incremented value
    ...        '''
    ...        rval = x + 1
    ...        print rval
    ...        return rval
    ...
    >>> c = Child()
    >>> print c.f.__doc__

        Adds 1 to x

        Parameters
        ----------
        x : int
            Variable to increment by 1

        Returns
        -------
        rval : int
           x incremented by 1

        Notes
        -----
        Also prints the incremented value
    """
    return partial(update_wrapper, wrapped=wrapped, assigned=assigned,
                   append=append,updated=updated)<|MERGE_RESOLUTION|>--- conflicted
+++ resolved
@@ -248,11 +248,7 @@
                              "length %d" % (base, i+1, len(arg)))
     return zip(*args)
 
-<<<<<<< HEAD
-
-# TODO: Is this a duplicate?
-=======
->>>>>>> 7470e107
+
 def safe_izip(*args):
     """
     Like izip, but ensures arguments are of same length
@@ -349,7 +345,6 @@
     warnings.warn("hex_digest has been moved into Theano. "
             "pylearn2.utils.hex_digest will be removed on or after "
             "2014-08-26")
-
 
 def function(*args, **kwargs):
     """
